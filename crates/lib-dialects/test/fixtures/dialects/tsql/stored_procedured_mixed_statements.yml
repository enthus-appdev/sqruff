--- conflicted
+++ resolved
@@ -40,7 +40,6 @@
       - keyword: DECLARE
       - tsql_variable: '@deadlock_var'
       - data_type:
-<<<<<<< HEAD
         - data_type_identifier: NCHAR
         - bracketed_arguments:
           - bracketed:
@@ -89,99 +88,6 @@
         - binary_operator: '-'
         - numeric_literal: '5'
       - statement:
-=======
-        - data_type_identifier: DATE
-      - assignment_operator:
-        - raw_comparison_operator: =
-      - expression:
-        - function:
-          - function_name:
-            - function_name_identifier: GETDATE
-          - function_contents:
-            - bracketed:
-              - start_bracket: (
-              - end_bracket: )
-    - statement:
-      - drop_table_statement:
-        - keyword: DROP
-        - keyword: TABLE
-        - table_reference:
-          - object_reference:
-            - quoted_identifier: '[Reporting]'
-            - dot: .
-            - quoted_identifier: '[PowerPlan_BASE]'
-- statement_terminator: ;
-- statement:
-  - keyword: DECLARE
-  - tsql_variable: '@deadlock_var'
-  - data_type:
-    - data_type_identifier: NCHAR
-    - bracketed_arguments:
-      - bracketed:
-        - start_bracket: (
-        - numeric_literal: '3'
-        - end_bracket: )
-- statement_terminator: ;
-- statement:
-  - keyword: SET
-  - tsql_variable: '@deadlock_var'
-  - assignment_operator:
-    - raw_comparison_operator: =
-  - expression:
-    - data_type:
-      - data_type_identifier: N
-    - quoted_literal: '''LOW'''
-- statement_terminator: ;
-- statement:
-  - keyword: BEGIN
-  - keyword: SET
-  - keyword: NOCOUNT
-  - keyword: ON
-  - keyword: SET
-  - keyword: DEADLOCK_PRIORITY
-  - keyword: LOW
-  - keyword: SET
-  - keyword: DEADLOCK_PRIORITY
-  - keyword: NORMAL
-  - keyword: SET
-  - keyword: DEADLOCK_PRIORITY
-  - keyword: HIGH
-  - keyword: SET
-  - keyword: DEADLOCK_PRIORITY
-  - tsql_variable: '@deadlock_var'
-  - keyword: SET
-  - keyword: DEADLOCK_PRIORITY
-  - numeric_literal: '10'
-  - keyword: SET
-  - keyword: DEADLOCK_PRIORITY
-  - binary_operator: '-'
-  - numeric_literal: '5'
-  - select_statement:
-    - select_clause:
-      - keyword: SELECT
-      - select_clause_element:
-        - numeric_literal: '1'
-  - create_table_statement:
-    - create_table_statement:
-      - keyword: CREATE
-      - keyword: TABLE
-      - table_reference:
-        - object_reference:
-          - naked_identifier: '#TempTest'
-      - keyword: WITH
-      - bracketed:
-        - start_bracket: (
-        - keyword: DISTRIBUTION
-        - comparison_operator:
-          - raw_comparison_operator: =
-        - keyword: ROUND_ROBIN
-        - comma: ','
-        - keyword: HEAP
-        - end_bracket: )
-      - keyword: AS
-      - bracketed:
-        - start_bracket: (
->>>>>>> 44082781
         - select_statement:
           - select_clause:
             - select_clause:
